--- conflicted
+++ resolved
@@ -173,7 +173,7 @@
 		var authorAvatar string
 		err = sqlite.DB.QueryRow(`
 		SELECT username, avatar
-		FROM users 
+		FROM users
 		WHERE id = ?`,
 			post.Author).Scan(&authorName, &authorAvatar)
 		if err != nil {
@@ -187,11 +187,6 @@
 
 		post.AuthorName = authorName
 		post.AuthorAvatar = authorAvatar
-<<<<<<< HEAD
-=======
-
-
->>>>>>> 794cbf44
 
 		// Now set the GroupID properly (can be nil if the database value is NULL)
 		if groupID != nil {
